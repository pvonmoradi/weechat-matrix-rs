use matrix_sdk::{
    deserialized_responses::events::AnySyncMessageEvent,
    events::{
<<<<<<< HEAD
        room::message::{
            MessageEventContent, NoticeMessageEventContent, Relation,
            TextMessageEventContent,
        },
        AnyMessageEvent,
=======
        room::message::{MessageEventContent, Relation},
        AnyMessageEvent, AnySyncMessageEvent,
>>>>>>> 0a01e684
    },
    identifiers::EventId,
};

pub trait Edit {
    fn is_edit(&self) -> bool;
    fn get_edit(&self) -> Option<(&EventId, &MessageEventContent)>;
}

impl Edit for MessageEventContent {
    fn is_edit(&self) -> bool {
        if let Some(Relation::Replacement(_)) = self.relates_to.as_ref() {
            self.new_content.is_some()
        } else {
            false
        }
    }

    fn get_edit(&self) -> Option<(&EventId, &MessageEventContent)> {
        if let Some(Relation::Replacement(r)) = self.relates_to.as_ref() {
            if let Some(content) = self.new_content.as_ref() {
                Some((&r.event_id, &*content))
            } else {
                None
            }
        } else {
            None
        }
    }
}

impl Edit for AnySyncMessageEvent {
    fn is_edit(&self) -> bool {
        if let AnySyncMessageEvent::RoomMessage(c) = self {
            c.content.is_edit()
        } else {
            false
        }
    }

    fn get_edit(&self) -> Option<(&EventId, &MessageEventContent)> {
        if let AnySyncMessageEvent::RoomMessage(c) = self {
            c.content.get_edit()
        } else {
            None
        }
    }
}

impl Edit for AnyMessageEvent {
    fn is_edit(&self) -> bool {
        if let AnyMessageEvent::RoomMessage(c) = self {
            c.content.is_edit()
        } else {
            false
        }
    }

    fn get_edit(&self) -> Option<(&EventId, &MessageEventContent)> {
        if let AnyMessageEvent::RoomMessage(c) = self {
            c.content.get_edit()
        } else {
            None
        }
    }
}<|MERGE_RESOLUTION|>--- conflicted
+++ resolved
@@ -1,16 +1,7 @@
 use matrix_sdk::{
-    deserialized_responses::events::AnySyncMessageEvent,
     events::{
-<<<<<<< HEAD
-        room::message::{
-            MessageEventContent, NoticeMessageEventContent, Relation,
-            TextMessageEventContent,
-        },
-        AnyMessageEvent,
-=======
         room::message::{MessageEventContent, Relation},
         AnyMessageEvent, AnySyncMessageEvent,
->>>>>>> 0a01e684
     },
     identifiers::EventId,
 };
