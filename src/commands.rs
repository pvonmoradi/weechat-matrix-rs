--- conflicted
+++ resolved
@@ -4,12 +4,7 @@
 use clap::AppSettings as ArgParseSettings;
 use clap::{SubCommand, Arg, ArgMatches};
 
-<<<<<<< HEAD
-use crate::plugin;
-use crate::MatrixServer;
-=======
 use crate::{Servers, ServersHandle};
->>>>>>> 05760310
 use weechat::Weechat;
 use weechat::{ArgsWeechat, Buffer, CommandDescription, CommandHook};
 
@@ -53,8 +48,7 @@
         Commands { _matrix: matrix }
     }
 
-<<<<<<< HEAD
-    fn server_command(buffer: &Buffer, args: &ArgMatches, server: &mut HashMap<String, MatrixServer>) {
+    fn server_command(buffer: &Buffer, args: &ArgMatches, server: &Servers) {
         match args.subcommand() {
             ("add", Some(subargs)) => {
                 buffer.print("Adding server");
@@ -66,14 +60,11 @@
         }
     }
 
-    fn matrix_command_cb(_data: &(), buffer: Buffer, args: ArgsWeechat) {
-=======
     fn matrix_command_cb(
         servers: &ServersHandle,
         buffer: Buffer,
         args: ArgsWeechat,
     ) {
->>>>>>> 05760310
         let weechat = unsafe { Weechat::weechat() };
         let server_command = SubCommand::with_name("server")
             .subcommand(SubCommand::with_name("add")
@@ -101,43 +92,28 @@
                 return;
             }
         };
-<<<<<<< HEAD
-        let plugin = plugin();
-        let mut servers = &mut plugin.servers;
+        let servers_ref = servers.upgrade();
+        let servers = servers_ref;
 
         match matches.subcommand() {
             ("connect", Some(subargs)) => {
                 weechat.print("Connecting");
+                let mut servers = servers.borrow_mut();
                 for server in servers.values_mut() {
                     server.connect();
                 }
             },
             ("disconnect", Some(subargs)) => {
                 weechat.print("Disconnecting");
+                let mut servers = servers.borrow_mut();
                 for server in servers.values_mut() {
                     server.disconnect();
                 }
             },
             ("server", Some(subargs)) => {
-                Commands::server_command(&buffer, subargs, &mut servers);
+                Commands::server_command(&buffer, subargs, &servers);
             },
             _ => unreachable!(),
-=======
-        if let Some(matches) = matches.subcommand_matches("connect") {
-            let servers = servers.upgrade();
-            for server in servers.borrow().values() {
-                weechat.print(&format!("Connecting {}", server.name()));
-                server.connect();
-            }
-        } else if let Some(matches) = matches.subcommand_matches("disconnect") {
-            let servers = servers.upgrade();
-            weechat.print("Disconnecting");
-            for server in servers.borrow().values() {
-                server.disconnect();
-            }
-        } else {
-            weechat.print("Unknown subcommand");
->>>>>>> 05760310
         }
     }
 }