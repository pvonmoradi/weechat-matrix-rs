[package]
name = "weechat-matrix"
version = "0.1.0"
authors = ["Damir Jelić <poljar@termina.org.uk>"]
edition = "2018"
license = "ISC"
resolver = "2"

[lib]
name = "matrix"
crate-type = ["cdylib"]

[features]
default = []
jaeger = ["tracing-opentelemetry", "opentelemetry", "opentelemetry-jaeger"]

[dependencies]
url = "2.2.1"
<<<<<<< HEAD
futures = "0.3.14"
tokio = { version = "1.4.0", features = [ "rt-multi-thread", "sync" ] }
=======
futures = "0.3.13"
tokio = { version = "1.2.0", features = [ "rt-multi-thread", "sync" ] }
>>>>>>> a3963227
dashmap = "4.0.2"

tracing = "0.1.25"
tracing-subscriber = "0.2.16"
tracing-opentelemetry = { version = "0.11.0", optional = true }
opentelemetry = { version = "0.12.0", optional = true }
opentelemetry-jaeger = { version = "0.11.0", optional = true }

clap = "2.33.3"
syntect = "4.5.0"
uuid = { version = "0.8.2", features = ["v4"] }
indoc = "1.0.3"
unicode-segmentation = "1.7.1"
strum = "0.20.0"
strum_macros = "0.20.1"
chrono = "0.4.19"
serde_json = "1.0.64"

[dependencies.weechat]
git = "https://github.com/poljar/rust-weechat"
features = ["async", "config_macro"]

[dependencies.matrix-sdk]
git = "https://github.com/matrix-org/matrix-rust-sdk"
branch = "encryption-info"
features = ["markdown"]<|MERGE_RESOLUTION|>--- conflicted
+++ resolved
@@ -16,13 +16,8 @@
 
 [dependencies]
 url = "2.2.1"
-<<<<<<< HEAD
 futures = "0.3.14"
 tokio = { version = "1.4.0", features = [ "rt-multi-thread", "sync" ] }
-=======
-futures = "0.3.13"
-tokio = { version = "1.2.0", features = [ "rt-multi-thread", "sync" ] }
->>>>>>> a3963227
 dashmap = "4.0.2"
 
 tracing = "0.1.25"
@@ -47,5 +42,4 @@
 
 [dependencies.matrix-sdk]
 git = "https://github.com/matrix-org/matrix-rust-sdk"
-branch = "encryption-info"
 features = ["markdown"]